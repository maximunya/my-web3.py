--- conflicted
+++ resolved
@@ -56,8 +56,7 @@
     rev: v0.2.5
     hooks:
     -   id: blocklint
-<<<<<<< HEAD
-        exclude: 'normalization_tests.json|docs/(Makefile|release_notes.rst|web3.eth.rst|ens_overview.rst|abi_types.rst|transactions.rst)'
+        exclude: 'normalization_tests.json|docs/(Makefile|release_notes.rst|web3.eth.rst|ens_overview.rst|abi_types.rst|transactions.rst|examples.rst)'
 -   repo: local
     hooks:
     -   id: check-rst-files
@@ -65,7 +64,4 @@
         entry: sh -c 'ls *.rst 1>/dev/null 2>&1 && { echo "found .rst file in top-level folder"; exit 1; } || exit 0'
         language: system
         always_run: true
-        pass_filenames: false
-=======
-        exclude: 'normalization_tests.json|docs/(Makefile|release_notes.rst|web3.eth.rst|ens_overview.rst|abi_types.rst|transactions.rst|examples.rst)'
->>>>>>> ad9849ae
+        pass_filenames: false