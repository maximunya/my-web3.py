--- conflicted
+++ resolved
@@ -12,10 +12,7 @@
         "hypothesis>=3.31.2",
         "ipython",
         "pre-commit>=3.4.0",
-<<<<<<< HEAD
-=======
         "pytest-asyncio>=0.21.2,<0.23",
->>>>>>> 5d69daad
         "pytest-mock>=1.10",
         "setuptools>=38.6.0",
         "tox>=4.0.0",
@@ -50,16 +47,9 @@
 
 setup(
     name="web3",
-<<<<<<< HEAD
     # *IMPORTANT*: Don't manually change the version here. Use `make bump`, as described in readme
-    version="7.0.0-beta.4",
+    version="7.0.0-beta.5",
     description="""web3: A Python library for interacting with Ethereum""",
-=======
-    # *IMPORTANT*: Don't manually change the version here. Use the 'bumpversion' utility.
-    version="7.0.0-beta.5",
-    description="""web3.py""",
-    long_description_content_type="text/markdown",
->>>>>>> 5d69daad
     long_description=long_description,
     long_description_content_type="text/markdown",
     author="The Ethereum Foundation",
